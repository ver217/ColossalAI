--- conflicted
+++ resolved
@@ -103,10 +103,6 @@
             nn.Module: the original model (usually a huggingface model)
         """
         return get_base_model(model)
-<<<<<<< HEAD
-
-=======
->>>>>>> a22407cc
 
     @abstractmethod
     def save_model(self, model: nn.Module, path: str, only_rank0: bool = True) -> None:
@@ -133,11 +129,8 @@
                         path: str,
                         only_rank0: bool = True,
                         tokenizer: Optional[PreTrainedTokenizerBase] = None) -> None:
-<<<<<<< HEAD
         pass
 
     @abstractmethod
     def get_model_state_dict_shard(self, model: nn.Module, **config):
-=======
->>>>>>> a22407cc
         pass