--- conflicted
+++ resolved
@@ -137,11 +137,7 @@
         model = zero_model_wrapper(model, zero_stage=self.stage, gemini_config=self.gemini_config)
 
         if self.stage != 3 and self.precision == 'fp16':
-<<<<<<< HEAD
-            model = model.half().cuda().cuda()
-=======
             model = model.half().cuda()
->>>>>>> a22407cc
         return model
 
     def setup_optimizer(self, optimizer: optim.Optimizer, model: nn.Module) -> optim.Optimizer:
@@ -189,7 +185,6 @@
                         tokenizer: Optional[PreTrainedTokenizerBase] = None) -> None:
         if self.stage == 3:
             raise RuntimeError('ColossalAI strategy with stage-3 does not support save_pretrained() now')
-<<<<<<< HEAD
         super().save_pretrained(model, path, only_rank0, tokenizer)
 
     def get_model_state_dict_shard(self, model: nn.Module, **config):
@@ -202,7 +197,4 @@
             #         module.merge_weights = True
             #         module.eval()
             base_model: ZeroDDP = get_base_model(model)
-            yield from base_model.state_dict_shard(max_shard_size=1024, only_rank_0=False)
-=======
-        super().save_pretrained(model, path, only_rank0, tokenizer)
->>>>>>> a22407cc
+            yield from base_model.state_dict_shard(max_shard_size=1024, only_rank_0=False)