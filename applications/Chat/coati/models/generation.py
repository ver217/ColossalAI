--- conflicted
+++ resolved
@@ -77,10 +77,7 @@
         input_ids = torch.cat([input_ids, next_tokens[:, None]], dim=-1)
         if update_model_kwargs_fn is not None:
             model_kwargs = update_model_kwargs_fn(outputs, model_kwargs)
-<<<<<<< HEAD
-=======
 
->>>>>>> b762e156
         # if eos_token was found in one sentence, set sentence to finished
         if eos_token_id is not None:
             unfinished_sequences = unfinished_sequences.mul((next_tokens != eos_token_id).long())
