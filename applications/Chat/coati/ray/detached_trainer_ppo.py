--- conflicted
+++ resolved
@@ -110,7 +110,6 @@
     @torch.no_grad()
     def _update_remote_makers(self, fully_update: bool = False, **config):
         # TODO: balance duties
-<<<<<<< HEAD
         self.actor.eval()
         self.critic.eval()
         if not fully_update:
@@ -122,14 +121,6 @@
             for target_holder in self.target_holder_list:
                 tasks.append(target_holder.update_experience_maker.remote(chunk_start=True, fully_update=fully_update))
             ray.get(tasks)
-=======
-        self.update_target_holder_list()
-        # mark start, ensure order
-        tasks = []
-        for target_holder in self.target_holder_list:
-            tasks.append(target_holder.update_experience_maker.remote(chunk_start=True, fully_update=fully_update))
-        ray.get(tasks)
->>>>>>> 352bee0f
         # sending loop
         tasks = []
         for state_dict_shard in self._get_model_state_dict_shard(self.strategy._unwrap_model(self.actor), **config):
